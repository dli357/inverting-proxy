--- conflicted
+++ resolved
@@ -326,11 +326,7 @@
 		resp := &sessionMessage{
 			ID:      sessionID,
 			Message: targetURL.String(),
-<<<<<<< HEAD
 			Version: conn.protocolVersion,
-=======
-			Version: protocolVersion,
->>>>>>> 94e3a57e
 		}
 		respBytes, err := json.Marshal(resp)
 		if err != nil {
